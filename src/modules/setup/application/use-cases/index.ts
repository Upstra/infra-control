import { CompleteSetupStepUseCase } from './complete-setup-step.use-case';
import { GetSetupStatusUseCase } from './get-setup-status.use-case';
import { CompleteVmDiscoveryUseCase } from './complete-vm-discovery.use-case';
<<<<<<< HEAD

export const SetupUseCases = [
  GetSetupStatusUseCase,
=======
import { GetSetupProgressUseCase } from './get-setup-progress.use-case';

export const SetupUseCases = [
  GetSetupStatusUseCase,
  GetSetupProgressUseCase,
>>>>>>> 741c2582
  CompleteSetupStepUseCase,
  CompleteVmDiscoveryUseCase,
];

export {
  GetSetupStatusUseCase,
<<<<<<< HEAD
=======
  GetSetupProgressUseCase,
>>>>>>> 741c2582
  CompleteSetupStepUseCase,
  CompleteVmDiscoveryUseCase,
};<|MERGE_RESOLUTION|>--- conflicted
+++ resolved
@@ -1,27 +1,18 @@
 import { CompleteSetupStepUseCase } from './complete-setup-step.use-case';
 import { GetSetupStatusUseCase } from './get-setup-status.use-case';
 import { CompleteVmDiscoveryUseCase } from './complete-vm-discovery.use-case';
-<<<<<<< HEAD
-
-export const SetupUseCases = [
-  GetSetupStatusUseCase,
-=======
 import { GetSetupProgressUseCase } from './get-setup-progress.use-case';
 
 export const SetupUseCases = [
   GetSetupStatusUseCase,
   GetSetupProgressUseCase,
->>>>>>> 741c2582
   CompleteSetupStepUseCase,
   CompleteVmDiscoveryUseCase,
 ];
 
 export {
   GetSetupStatusUseCase,
-<<<<<<< HEAD
-=======
   GetSetupProgressUseCase,
->>>>>>> 741c2582
   CompleteSetupStepUseCase,
   CompleteVmDiscoveryUseCase,
 };