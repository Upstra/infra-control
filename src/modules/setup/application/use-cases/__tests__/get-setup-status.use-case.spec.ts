--- conflicted
+++ resolved
@@ -9,11 +9,7 @@
   const roomRepo = { count: jest.fn() };
   const upsRepo = { count: jest.fn() };
   const serverRepo = { count: jest.fn() };
-<<<<<<< HEAD
-  const setupprogressRepo = {};
-=======
   const setupprogressRepo = { findOneByField: jest.fn() };
->>>>>>> 741c2582
 
   const setupDomainService = {
     determineSetupState: jest.fn(),
