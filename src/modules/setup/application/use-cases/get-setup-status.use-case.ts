import { Injectable, Inject } from '@nestjs/common';
import { RoomRepositoryInterface } from '@/modules/rooms/domain/interfaces/room.repository.interface';
import { ServerRepositoryInterface } from '@/modules/servers/domain/interfaces/server.repository.interface';
import { UpsRepositoryInterface } from '@/modules/ups/domain/interfaces/ups.repository.interface';
import { UserRepositoryInterface } from '@/modules/users/domain/interfaces/user.repository.interface';
import { SetupDomainService } from '../../domain/services/setup.domain.service';
import { SetupStatusMapper } from '../mappers/setup-status.mapper';
import { SetupStatusDto, SetupStep } from '../dto/setup-status.dto';
import { SetupProgressRepositoryInterface } from '../../domain/interfaces/setup.repository.interface';
<<<<<<< HEAD
=======
import { SetupPhase } from '../types';
>>>>>>> 741c2582

/**
 * Application Use Case responsible for retrieving the current setup status of the system.
 * This class orchestrates repository queries, domain logic, and DTO mapping
 * to provide a clear representation of the current setup phase and next steps.
 */
@Injectable()
export class GetSetupStatusUseCase {
  constructor(
    @Inject('UserRepositoryInterface')
    private readonly userRepo: UserRepositoryInterface,
    @Inject('RoomRepositoryInterface')
    private readonly roomRepo: RoomRepositoryInterface,
    @Inject('ServerRepositoryInterface')
    private readonly serverRepo: ServerRepositoryInterface,
    @Inject('UpsRepositoryInterface')
    private readonly upsRepo: UpsRepositoryInterface,
    @Inject('SetupProgressRepositoryInterface')
    private readonly setupProgressRepo: SetupProgressRepositoryInterface,
    private readonly setupDomainService: SetupDomainService,
    private readonly setupStatusMapper: SetupStatusMapper,
  ) {}

  /**
   * Executes the use case to retrieve the current setup status.
   *
   * @param userId - (Optional) ID of the currently authenticated user.
   *   Used to determine if the user has admin permissions (canCreateServer).
   *
   * @returns {Promise<SetupStatusDto>} - A DTO representing the system's current setup state,
   *   including setup phase, available infrastructure, and required next steps.
   *
   * ## Workflow:
   * 1. Counts the current entities in the system (users, rooms, UPS, servers)
   * 2. Uses domain service to evaluate the global setup state
   * 3. Optionally checks if the current user is an admin
   * 4. Returns a structured DTO via the mapper
   */
  async execute(userId?: string): Promise<SetupStatusDto> {
    const counts = await this.getEntityCounts();
    const hasSearchedForVms = await this.hasCompletedVmDiscovery();

    const setupState = this.setupDomainService.determineSetupState(
      counts.userCount,
      counts.roomCount,
      counts.upsCount,
      counts.serverCount,
      hasSearchedForVms,
    );

    let isCurrentUserAdmin: boolean | undefined;
    if (userId) {
      isCurrentUserAdmin = await this.checkUserAdminStatus(userId);
    }

<<<<<<< HEAD
=======
    const hasPassedWelcomeStep = !!(await this.setupProgressRepo.findOneByField(
      {
        field: 'step',
        value: SetupStep.WELCOME,
        disableThrow: true,
      },
    ));

    if (!hasPassedWelcomeStep) {
      setupState.phase = SetupPhase.IN_PROGRESS;
      setupState.nextRequiredStep = SetupStep.WELCOME;
    }

>>>>>>> 741c2582
    return this.setupStatusMapper.toDto(
      setupState,
      counts,
      isCurrentUserAdmin,
      hasSearchedForVms,
    );
  }

  /**
   * Retrieves the total count of system entities necessary to assess setup progress.
   *
   * @returns {Promise<{ userCount: number; roomCount: number; upsCount: number; serverCount: number }>}
   * - The aggregated count of users, rooms, UPS devices, and servers.
   */
  private async getEntityCounts() {
    const [userCount, roomCount, upsCount, serverCount] = await Promise.all([
      this.userRepo.count(),
      this.roomRepo.count(),
      this.upsRepo.count(),
      this.serverRepo.count(),
    ]);

    return { userCount, roomCount, upsCount, serverCount };
  }

  /**
   * Determines whether a specific user has administrative permissions.
   *
   * @param userId - ID of the user to check
   * @returns {Promise<boolean>} - True if the user can create servers, false otherwise.
   *
   * ## Note:
   * - This check is based on the user’s assigned role having `canCreateServer = true`.
   * - It is safe-failed (returns false) if the user or role cannot be resolved.
   */
  private async checkUserAdminStatus(userId: string): Promise<boolean> {
    try {
      const user = await this.userRepo.findOneByField({
        field: 'id',
        value: userId,
        disableThrow: true,
        relations: ['role'],
      });
      return user.role?.canCreateServer ?? false;
    } catch {
      return false;
    }
  }

  /**
<<<<<<< HEAD
   *
   *
   * @returns
=======
   * Check if the VM discovery step has already been completed.
   *
   * @returns `true` when a progress entry exists for the VM discovery step,
   *   otherwise `false`.
>>>>>>> 741c2582
   */
  private async hasCompletedVmDiscovery(): Promise<boolean> {
    const vmDiscoveryStep = await this.setupProgressRepo.findOneByField({
      field: 'step',
      value: SetupStep.VM_DISCOVERY,
      disableThrow: true,
    });

    return !!vmDiscoveryStep;
  }
}<|MERGE_RESOLUTION|>--- conflicted
+++ resolved
@@ -7,10 +7,7 @@
 import { SetupStatusMapper } from '../mappers/setup-status.mapper';
 import { SetupStatusDto, SetupStep } from '../dto/setup-status.dto';
 import { SetupProgressRepositoryInterface } from '../../domain/interfaces/setup.repository.interface';
-<<<<<<< HEAD
-=======
 import { SetupPhase } from '../types';
->>>>>>> 741c2582
 
 /**
  * Application Use Case responsible for retrieving the current setup status of the system.
@@ -66,8 +63,6 @@
       isCurrentUserAdmin = await this.checkUserAdminStatus(userId);
     }
 
-<<<<<<< HEAD
-=======
     const hasPassedWelcomeStep = !!(await this.setupProgressRepo.findOneByField(
       {
         field: 'step',
@@ -81,7 +76,6 @@
       setupState.nextRequiredStep = SetupStep.WELCOME;
     }
 
->>>>>>> 741c2582
     return this.setupStatusMapper.toDto(
       setupState,
       counts,
@@ -132,16 +126,10 @@
   }
 
   /**
-<<<<<<< HEAD
-   *
-   *
-   * @returns
-=======
    * Check if the VM discovery step has already been completed.
    *
    * @returns `true` when a progress entry exists for the VM discovery step,
    *   otherwise `false`.
->>>>>>> 741c2582
    */
   private async hasCompletedVmDiscovery(): Promise<boolean> {
     const vmDiscoveryStep = await this.setupProgressRepo.findOneByField({
