--- conflicted
+++ resolved
@@ -72,16 +72,7 @@
 
   describe('getUsers', () => {
     it('should return paginated users', async () => {
-<<<<<<< HEAD
-      const paginated = {
-        items: [],
-        totalItems: 0,
-        totalPages: 0,
-        currentPage: 1,
-      };
-=======
       const paginated = { items: [], totalItems: 0, totalPages: 0, currentPage: 1 };
->>>>>>> fe7f77a3
       getUserListUseCase.execute.mockResolvedValue(paginated as any);
 
       const result = await controller.getUsers('1', '10');
@@ -89,8 +80,6 @@
       expect(getUserListUseCase.execute).toHaveBeenCalledWith(1, 10);
       expect(result).toBe(paginated);
     });
-<<<<<<< HEAD
-
     it('should use default values when params missing', async () => {
       const paginated = {
         items: [],
@@ -114,8 +103,6 @@
 
       await expect(controller.getUsers('2', '5')).rejects.toThrow('oops');
     });
-=======
->>>>>>> fe7f77a3
   });
 
   describe('updateUser', () => {
