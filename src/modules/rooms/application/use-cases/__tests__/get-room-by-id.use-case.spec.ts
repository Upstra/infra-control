--- conflicted
+++ resolved
@@ -49,11 +49,7 @@
 
     roomRepository.findRoomById.mockResolvedValue(room);
     userRepo.findOneByField.mockResolvedValue(
-<<<<<<< HEAD
-      createMockUser({ roles: [createMockRole({ id: 'role-1' })] }),
-=======
-      createMockUser({ roles: [{ id: 'role-1' }] }),
->>>>>>> 9a15b139
+     createMockUser({ roles: [{ id: 'role-1' }] }),
     );
     permissionRepo.findAllByField.mockResolvedValue([
       createMockPermissionServer({
@@ -151,11 +147,7 @@
 
     roomRepository.findRoomById.mockResolvedValue(room);
     userRepo.findOneByField.mockResolvedValue(
-<<<<<<< HEAD
-      createMockUser({ roleId: undefined, roles: [] }),
-=======
       createMockUser({ roles: [] }),
->>>>>>> 9a15b139
     );
 
     const result = await useCase.execute(room.id, 'user-1');
@@ -203,11 +195,7 @@
 
     roomRepository.findRoomById.mockResolvedValue(room);
     userRepo.findOneByField.mockResolvedValue(
-<<<<<<< HEAD
-      createMockUser({ roleId: 'role-1', roles: [createMockRole({ id: 'role-1' })] }),
-=======
       createMockUser({ roles: [{ id: 'role-1' }] }),
->>>>>>> 9a15b139
     );
     permissionRepo.findAllByField.mockResolvedValue([
       createMockPermissionServer({
