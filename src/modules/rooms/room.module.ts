import { forwardRef, Module } from '@nestjs/common';
import { TypeOrmModule } from '@nestjs/typeorm';
import { RoomController } from './application/controllers/room.controller';
import { Room } from './domain/entities/room.entity';
import { RoomTypeormRepository } from './infrastructure/repositories/room.typeorm.repository';
import { RoomUseCases } from './application/use-cases';
import { SetupModule } from '../setup/setup.module';
<<<<<<< HEAD
import { HistoryModule } from '../history/history.module';

@Module({
  controllers: [RoomController],
  imports: [TypeOrmModule.forFeature([Room]), forwardRef(() => SetupModule), HistoryModule],
=======
import { PermissionModule } from '../permissions/permission.module';
import { UserModule } from '../users/user.module';

@Module({
  controllers: [RoomController],
  imports: [
    TypeOrmModule.forFeature([Room]),
    forwardRef(() => SetupModule),
    PermissionModule,
    forwardRef(() => UserModule),
  ],
>>>>>>> 0c191529
  providers: [
    ...RoomUseCases,
    {
      provide: 'RoomRepositoryInterface',
      useClass: RoomTypeormRepository,
    },
  ],
  exports: [...RoomUseCases, 'RoomRepositoryInterface'],
})
export class RoomModule {}<|MERGE_RESOLUTION|>--- conflicted
+++ resolved
@@ -5,15 +5,7 @@
 import { RoomTypeormRepository } from './infrastructure/repositories/room.typeorm.repository';
 import { RoomUseCases } from './application/use-cases';
 import { SetupModule } from '../setup/setup.module';
-<<<<<<< HEAD
 import { HistoryModule } from '../history/history.module';
-
-@Module({
-  controllers: [RoomController],
-  imports: [TypeOrmModule.forFeature([Room]), forwardRef(() => SetupModule), HistoryModule],
-=======
-import { PermissionModule } from '../permissions/permission.module';
-import { UserModule } from '../users/user.module';
 
 @Module({
   controllers: [RoomController],
@@ -22,8 +14,9 @@
     forwardRef(() => SetupModule),
     PermissionModule,
     forwardRef(() => UserModule),
+    HistoryModule
   ],
->>>>>>> 0c191529
+
   providers: [
     ...RoomUseCases,
     {
