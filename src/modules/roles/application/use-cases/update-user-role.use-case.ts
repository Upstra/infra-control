--- conflicted
+++ resolved
@@ -33,49 +33,30 @@
         relations: ['roles'],
       });
 
-<<<<<<< HEAD
-      const roleExists = current.roles?.some((r) => r.id === roleId);
-      if (!roleExists) {
-        current.roles = [...(current.roles || []), role];
-      } else {
-        if (role.name === 'GUEST' && current.roles.length === 1) {
-          throw new CannotRemoveGuestRoleException();
-        }
-        if (role.isAdmin) {
-          const adminRoles = current.roles.filter((r) => r.isAdmin);
-          if (adminRoles.length === 1 && (await this.repo.countAdmins()) === 1) {
-            throw new CannotRemoveLastAdminException();
-          }
-        }
-        current.roles = current.roles.filter((r) => r.id !== roleId);
-        if (current.roles.length === 0) {
-          const guest = await this.roleRepo.findOneByField({
-            field: 'name',
-            value: 'GUEST',
-          });
-          current.roles = [guest];
-=======
-      if (roleId) {
-        const role = await roleRepo.findOneOrFail({ where: { id: roleId } });
+if (roleId) {
+  const role = await roleRepo.findOneOrFail({ where: { id: roleId } });
 
-        const roleExists = current.roles?.some((r) => r.id === roleId);
-        if (!roleExists) {
-          current.roles = [...(current.roles || []), role];
-        } else {
-          if (role.name === 'GUEST' && current.roles.length === 1) {
-            throw new CannotRemoveGuestRoleException();
-          }
-          current.roles = current.roles.filter((r) => r.id !== roleId);
-          if (current.roles.length === 0) {
-            const guest = await roleRepo.findOneOrFail({
-              where: { name: 'GUEST' },
-            });
-            current.roles = [guest];
-          }
->>>>>>> 71498bfb
-        }
+  const roleExists = current.roles?.some((r) => r.id === roleId);
+
+  if (!roleExists) {
+    current.roles = [...(current.roles || []), role];
+  } else {
+    if (role.name === 'GUEST' && current.roles.length === 1) {
+      throw new CannotRemoveGuestRoleException();
+    }
+    if (role.isAdmin) {
+      const adminRoles = current.roles.filter((r) => r.isAdmin);
+      if (adminRoles.length === 1 && (await repo.countAdmins()) === 1) {
+        throw new CannotRemoveLastAdminException();
       }
+    }
+    current.roles = current.roles.filter((r) => r.id !== roleId);
 
+    if (current.roles.length === 0) {
+      const guest = await roleRepo.findOneOrFail({ where: { name: 'GUEST' } });
+      current.roles = [guest];
+    }
+  }
       const saved = await userRepo.save(current);
       return new UserResponseDto(saved);
     });
