--- conflicted
+++ resolved
@@ -10,11 +10,8 @@
 import { UserModule } from '../users/user.module';
 import { RoomModule } from '../rooms/room.module';
 import { GroupModule } from '../groups/group.module';
-<<<<<<< HEAD
 import { HistoryModule } from '../history/history.module';
-=======
 import { UpsModule } from '../ups/ups.module';
->>>>>>> 329cd9f1
 
 @Module({
   controllers: [ServerController],
